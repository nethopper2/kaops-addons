--- conflicted
+++ resolved
@@ -4,11 +4,7 @@
   description: 'OpenCost is a cost management tool for Kubernetes.'
   logoUrlDark: 'http://localhost:8080/logos/addons/opencost-small.svg' # TODO
   logoUrlLight: 'http://localhost:8080/logos/addons/opencost-small.svg' # TODO
-<<<<<<< HEAD
   detailUrl: https://nh-addons.netlify.app/opencost
-=======
-  detailUrl: 'TODO' # our internal iframeable page
->>>>>>> c8bfebbd
   externalUrl: 'https://opencost.github.io/opencost-helm-chart'
   installTargets:
     hub: true
@@ -18,25 +14,16 @@
 # forms could be used with the Form Options choser you see in the Dialog now 
 # (only as needed, if needed..otherwise only default is used)
 forms: 
-<<<<<<< HEAD
   - slug: defaultOLD
-=======
-  - slug: default
->>>>>>> c8bfebbd
     label: 'Standard form'
     description: 'Something cool to say about it, maybe'
     # type: standard
     steps:
       - slug: 'step1'
-<<<<<<< HEAD
-=======
-        label: 'Step 1'
->>>>>>> c8bfebbd
         # tags: true
         # tagsAfter: name
         variableSlugs:
         - 'foo'
-<<<<<<< HEAD
         ui:
           label: 'Step 1'  
         # - 'nh_tags' # does this work to indicate nethopper tags (and ordering)?
@@ -48,13 +35,6 @@
   - slug: default
     label: 'Standard form'
     description: 'Something cool to say about it, maybe'
-=======
-        # - 'nh_tags' # does this work to indicate nethopper tags (and ordering)?
-      - slug: 'step2'
-        label: 'Step 2'
-        variableSlugs:
-        - 'bar'
->>>>>>> c8bfebbd
         
   # - slug: tags
   #   schemaKey: tags
@@ -62,7 +42,6 @@
   #   type: tags
   # - slug: secret
   #   type: secret
-<<<<<<< HEAD
   
 variables:
   - slug: 'existingSecret'
@@ -89,32 +68,6 @@
   #   ui:
   #     type: 'text'
   #     label: 'Baz'
-=======
-
-# steps:
-#   - slug: step1
-#     name: 'Step 1"
-  
-variables:
-  - slug: 'foo'
-    name: 'foo'
-    path: 'foo.path'
-    forms: ['default']
-    ui:
-      modelValue: '$fields.foo'
-      label: 'Foo'
-      validation: 'required:trim'
-      type: 'text'
-      placeholder: 'Foo placeholder'
-      help: 'Foo help'
-  - slug: 'bar'
-    name: 'bar'
-    path: 'bar.path'
-    forms: ['default']
-    ui:
-      type: 'text'
-      label: 'Bar'
->>>>>>> c8bfebbd
   # - name: 'existingSecret'
   #   path: 'cloudIntegrationSecret.existingSecret'
   #   description: 'Name of existing secret for cloud integration'
