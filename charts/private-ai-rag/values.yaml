global:
  extraEnvVarsCM: shared-configmap-rag
  extraEnvVarsSecret: shared-secrets-rag
  googleApplicationCredentialsSecretRef: # user provided
  postgresql:
    auth:
      username: postgres
      existingSecret: postgresql-password
      secretKeys:
        adminPasswordKey: postgresPassword
dataIngestion:
  enabled: false
  config:
    dataSourcesUrl:
    overideWebSocketUrl:
    encryptionKey:
    gcsServiceAccountCredentials:
    googleClientId:
    googleClientSecret:
    googleRedirectUrl:
    microsoftClientId:
    microsoftClientSecret:
    microsoftTenantId:
    microsoftRedirectUrl:
    slackClientId:
    slackClientSecret:
    slackRedirectUrl:
    atlassianClientId:
    atlassianClientSecret:
    atlassianRedirectUrl:
ingress:
  enabled: true
  class: nginx
  oauthProviderName:
  oauth2Proxy:
    enabled: true
    adminEmail: "admin@nethopper.io"
  annotations:
    cert-manager.io/cluster-issuer: letsencrypt-prod
    kubernetes.io/tls-acme: "true"
    nginx.ingress.kubernetes.io/backend-protocol: http
    nginx.ingress.kubernetes.io/force-ssl-redirect: "true"
    nginx.ingress.kubernetes.io/ssl-redirect: "true"
    nginx.ingress.kubernetes.io/tls-acme: "true"
  host:
  additionalHosts: []
  tls:
    - hosts:
open-webui:
  image:
    repository: nethopper/kaops-open-webui
<<<<<<< HEAD
    tag: 0.6.15-alpha.6 # This should match the appVersion in Chart.yaml
=======
    tag: 0.6.15-alpha.5 # This should match the appVersion in Chart.yaml
>>>>>>> 4fe15e44
    pullPolicy: Always
  ollama:
    persistentVolume:
      enabled: true
    ollama:
      gpu:
        enabled: false
      models:
        pull: []
    service:
      type: ClusterIP
  extraEnvFrom:
    - configMapRef:
        name: shared-configmap-rag
  extraEnvVars:
    - name: WEBUI_NAME
      value: "Private AI"
    - name: ENABLE_CODE_EXECUTION
      value: "false"
    - name: ENABLE_CODE_INTERPRETER
      value: "false"
    - name: ENABLE_EVALUATION_ARENA_MODELS
      value: "false"
    - name: ENABLE_GOOGLE_DRIVE_INTEGRATION
      value: "true"
    - name: ENABLE_ONEDRIVE_INTEGRATION
      value: "true"
    - name: BYPASS_EMBEDDING_AND_RETRIEVAL
      value: "true"
    - name: BYPASS_MODEL_ACCESS_CONTROL
      value: "true"
    - name: USER_PERMISSIONS_WORKSPACE_KNOWLEDGE_ACCESS
      value: "true"
    - name: USER_PERMISSIONS_CHAT_CONTROLS
      value: "false"
    - name: USER_PERMISSIONS_WORKSPACE_PROMPTS_ACCESS
      value: "true"
    - name: WEBUI_AUTH
      value: "true"
    - name: API_KEY_ALLOWED_ENDPOINTS
      value: /api/v1/knowledge/,/api/v1/knowledge/list
    - name: WEBUI_SECRET_KEY
      valueFrom:
        secretKeyRef:
          name: shared-secrets-rag
          key: JWT_SECRET_KEY
    - name: DATABASE_URL
      valueFrom:
        secretKeyRef:
          name: shared-secrets-rag
          key: DATABASE_URL
private-ai-rest:
  sharedConfigMap: shared-configmap-rag
  sharedSecrets: shared-secrets-rag
  postgresql:
    database: private-ai-rest
  image:
    pullPolicy: Always
  ingress:
    enabled: true
    annotations:
      cert-manager.io/cluster-issuer: letsencrypt-prod
      kubernetes.io/ingress.class: nginx
      kubernetes.io/tls-acme: "true"
      nginx.ingress.kubernetes.io/backend-protocol: http
      nginx.ingress.kubernetes.io/force-ssl-redirect: "true"
      nginx.ingress.kubernetes.io/ssl-redirect: "true"
      nginx.ingress.kubernetes.io/tls-acme: "true"
    hosts:
      - host:
        paths:
          - path: /
            pathType: ImplementationSpecific
    tls:
      - secretName: private-ai-rest-tls
        hosts:
  config:
    postgresHost: # system provided
    postgresSecret: # system provided
postgresql:
  primary:
    initdb:
      scripts:
        01-init.sql: |
          CREATE DATABASE "open-webui" WITH OWNER postgres;
          CREATE DATABASE "private-ai-rag" WITH OWNER postgres;
          CREATE DATABASE "private-ai-rest" WITH OWNER postgres;
rag:
  secretArgocdHook: PreSync
  custom:
    {}
    # logo: # user provided
    # bgImageAuth: # user provided
    # bgMovieAuth: # user provided
    # sector:  # user provided
  apiBaseUrl: # system provided
  allowedCorsOrigin: # system provided
  # googleAllowedExtensions: # user provided
  gcsBucketName: # user provided
  googleApiScopes: # system provided
  postgresHost: # system provided

postInstall:
  chosenPostInstallOptions: ""

backups:
  enabled: false
  schedule: "0 */8 * * *"
  # gcsBucketName: # user provided
  # googleApplicationCredentialsSecretRef: defaults to global.googleApplicationCredentialsSecretRef

nh-rag-api:
  enabled: false
  image:
    repository: nethopper/nh-rag-api
    tag: "v0.0.4"
  env:
    LLAMAINDEX_OLLAMA_BASE_URL: http://open-webui-ollama:11434
    QDRANT_URL: # system provided
nh-rag-worker:
  enabled: false
  image:
    repository: nethopper/nh-rag-worker
    tag: "v0.0.4"
  env:
    LLAMAINDEX_OLLAMA_BASE_URL: http://open-webui-ollama:11434
    QDRANT_URL: # system provided
redis:
  enabled: false
  architecture: standalone
  auth:
    enabled: false
  master:
    persistence:
      enabled: true
      size: 8Gi
      storageClass: "" # Optionally set your storage class
  replica:
    replicaCount: 0<|MERGE_RESOLUTION|>--- conflicted
+++ resolved
@@ -49,11 +49,7 @@
 open-webui:
   image:
     repository: nethopper/kaops-open-webui
-<<<<<<< HEAD
     tag: 0.6.15-alpha.6 # This should match the appVersion in Chart.yaml
-=======
-    tag: 0.6.15-alpha.5 # This should match the appVersion in Chart.yaml
->>>>>>> 4fe15e44
     pullPolicy: Always
   ollama:
     persistentVolume:
